// Copyright 2023, 2024 Dario Izzo (dario.izzo@gmail.com), Francesco Biscani
// (bluescarni@gmail.com)
//
// This file is part of the kep3 library.
//
// This Source Code Form is subject to the terms of the Mozilla
// Public License v. 2.0. If a copy of the MPL was not distributed
// with this file, You can obtain one at http://mozilla.org/MPL/2.0/.
#include <string>

#include <fmt/chrono.h>
#include <kep3/core_astro/constants.hpp>
#include <kep3/core_astro/convert_anomalies.hpp>
#include <kep3/core_astro/eq2par2eq.hpp>
#include <kep3/core_astro/ic2eq2ic.hpp>
#include <kep3/core_astro/ic2par2ic.hpp>
#include <kep3/epoch.hpp>
#include <kep3/planet.hpp>
#include <kep3/planets/keplerian.hpp>
#include <pybind11/chrono.h>
#include <pybind11/detail/common.h>
#include <pybind11/numpy.h>
#include <pybind11/operators.h>
#include <pybind11/pybind11.h>
#include <pybind11/stl.h>

#include "common_utils.hpp"
#include "docstrings.hpp"
#include "expose_udplas.hpp"
#include "kep3/core_astro/propagate_lagrangian.hpp"
#include "kep3/lambert_problem.hpp"
#include "python_udpla.hpp"

namespace py = pybind11;
namespace pk = pykep;

PYBIND11_MODULE(core, m)
{
    py::options options;
    options.disable_function_signatures();
    m.doc() = pk::core_module_doc();

    // We expose various global constants:
    m.attr("AU") = py::float_(kep3::AU);
    m.attr("CAVENDISH") = py::float_(kep3::CAVENDISH);
    m.attr("MU_SUN") = py::float_(kep3::MU_SUN);
    m.attr("MU_EARTH") = py::float_(kep3::MU_EARTH);
    m.attr("EARTH_VELOCITY") = py::float_(kep3::EARTH_VELOCITY);
    m.attr("EARTH_J2") = py::float_(kep3::EARTH_J2);
    m.attr("EARTH_RADIUS") = py::float_(kep3::EARTH_RADIUS);
    m.attr("RAD2DEG") = py::float_(kep3::RAD2DEG);
    m.attr("DAY2SEC") = py::float_(kep3::DAY2SEC);
    m.attr("SEC2DAY") = py::float_(kep3::SEC2DAY);
    m.attr("DAY2YEAR") = py::float_(kep3::DAY2YEAR);
    m.attr("G0") = py::float_(kep3::G0);

    // We expose here global enums:
    py::enum_<kep3::elements_type>(m, "el_type", "")
        .value("KEP_M", kep3::KEP_M, "Keplerian Elements :math:`[a,e,i,\\Omega,\\omega,M]` (Mean anomaly)")
        .value("KEP_F", kep3::KEP_F, "Keplerian Elements :math:`[a,e,i,\\Omega,\\omega,f]` (True anomaly)")
        .value("MEQ", kep3::MEQ, "Modified Equinoctial Elements :math:`[p,f,g,h,k,L]` (Mean Longitude)")
        .value("MEQ_R", kep3::MEQ_R,
               "Modified Equinoctial Elements (retrograde) :math:`[p,f,g,h,k,L]` (Mean "
               "Longitude)")
        .value("POSVEL", kep3::POSVEL, "Position and Velocity")
        .export_values();

    // We expose the various anomaly conversions
    m.def("m2e", &kep3::m2e, pk::m2e_doc().c_str());
    m.def("e2m", &kep3::e2m, pk::e2m_doc().c_str());
    m.def("m2f", &kep3::m2f, pk::m2f_doc().c_str());
    m.def("f2m", &kep3::f2m, pk::f2m_doc().c_str());
    m.def("e2f", &kep3::e2f, pk::e2f_doc().c_str());
    m.def("f2e", &kep3::f2e, pk::f2e_doc().c_str());
    m.def("n2h", &kep3::n2h, pk::n2h_doc().c_str());
    m.def("h2n", &kep3::h2n, pk::h2n_doc().c_str());
    m.def("n2f", &kep3::n2f, pk::n2f_doc().c_str());
    m.def("f2n", &kep3::f2n, pk::f2n_doc().c_str());
    m.def("h2f", &kep3::h2f, pk::h2f_doc().c_str());
    m.def("f2h", &kep3::f2h, pk::f2h_doc().c_str());
    m.def("zeta2f", &kep3::zeta2f, pk::zeta2f_doc().c_str());
    m.def("f2zeta", &kep3::f2zeta, pk::f2zeta_doc().c_str());

    // And their vectorized versions
    m.def("m2e_v", py::vectorize(kep3::m2e), pk::m2e_v_doc().c_str());
    m.def("e2m_v", py::vectorize(kep3::e2m), pk::e2m_v_doc().c_str());
    m.def("m2f_v", py::vectorize(kep3::m2f), pk::m2f_v_doc().c_str());
    m.def("f2m_v", py::vectorize(kep3::f2m), pk::f2m_v_doc().c_str());
    m.def("e2f_v", py::vectorize(kep3::e2f), pk::e2f_v_doc().c_str());
    m.def("f2e_v", py::vectorize(kep3::f2e), pk::f2e_v_doc().c_str());
    m.def("n2h_v", py::vectorize(kep3::n2h), pk::n2h_v_doc().c_str());
    m.def("h2n_v", py::vectorize(kep3::h2n), pk::h2n_v_doc().c_str());
    m.def("n2f_v", py::vectorize(kep3::n2f), pk::n2f_v_doc().c_str());
    m.def("f2n_v", py::vectorize(kep3::f2n), pk::f2n_v_doc().c_str());
    m.def("h2f_v", py::vectorize(kep3::h2f), pk::h2f_v_doc().c_str());
    m.def("f2h_v", py::vectorize(kep3::f2h), pk::f2h_v_doc().c_str());
    m.def("zeta2f_v", py::vectorize(kep3::zeta2f), pk::zeta2f_v_doc().c_str());
    m.def("f2zeta_v", py::vectorize(kep3::f2zeta), pk::f2zeta_v_doc().c_str());

    // Eposing element conversions
    m.def("ic2par", &kep3::ic2par);
    m.def("par2ic", &kep3::par2ic);
    m.def("ic2eq", &kep3::ic2eq);
    m.def("eq2ic", &kep3::eq2ic);
    m.def("par2eq", &kep3::par2eq);
    m.def("eq2par", &kep3::eq2par);

    // Class epoch
    py::class_<kep3::epoch> epoch_class(m, "epoch");

    py::enum_<kep3::epoch::julian_type>(epoch_class, "julian_type")
        .value("MJD2000", kep3::epoch::julian_type::MJD2000, "Modified Julian Date 2000.")
        .value("MJD", kep3::epoch::julian_type::MJD, "Modified Julian Date.")
        .value("JD", kep3::epoch::julian_type::JD, "Julian Date.");

    py::enum_<kep3::epoch::string_format>(epoch_class, "string_format")
        .value("ISO", kep3::epoch::string_format::ISO, "ISO 8601 format for dates.");

    // This must go after the enum class registration
    epoch_class
        // Construtor from julian floats/int
        .def(py::init<double, kep3::epoch::julian_type>(), py::arg("when"),
             py::arg("julian_type") = kep3::epoch::julian_type::MJD2000, pk::epoch_from_float_doc().c_str())
        .def(py::init<int, kep3::epoch::julian_type>(), py::arg("when"),
             py::arg("julian_type") = kep3::epoch::julian_type::MJD2000)
        // Constructor from string
        .def(py::init<std::string, kep3::epoch::string_format>(), py::arg("when"),
             py::arg("string_format") = kep3::epoch::string_format::ISO, pk::epoch_from_string_doc().c_str())
        // Constructor from datetime py::object
        .def(py::init([](const py::object &in) {
                 // We check that `in` is a datetimeobject
                 py::object Datetime = py::module_::import("datetime").attr("datetime");
                 if (!py::isinstance(in, Datetime)) {
                     pykep::py_throw(PyExc_TypeError, ("it seems you are trying to construct kep3::epoch object from a "
                                                       "python object that is not of type datetime"));
                 }
                 // We collect its info
                 int y = in.attr("year").cast<int>();
                 auto m = in.attr("month").cast<unsigned>();
                 auto d = in.attr("day").cast<unsigned>();
                 int h = in.attr("hour").cast<int>();
                 int min = in.attr("minute").cast<int>();
                 int s = in.attr("second").cast<int>();
                 int us = in.attr("microsecond").cast<int>();
                 return kep3::epoch(y, m, d, h, min, s, 0, us);
             }),
             py::arg("when"), pk::epoch_from_datetime_doc().c_str())
        // repr()
        .def("__repr__", &pykep::ostream_repr<kep3::epoch>)
        // Copy and deepcopy.
        .def("__copy__", &pykep::generic_copy_wrapper<kep3::epoch>)
        .def("__deepcopy__", &pykep::generic_deepcopy_wrapper<kep3::epoch>)
        // Pickle support.
        .def(py::pickle(&pykep::pickle_getstate_wrapper<kep3::epoch>, &pykep::pickle_setstate_wrapper<kep3::epoch>))
        // julian dates
<<<<<<< HEAD
        .def("mjd2000", &kep3::epoch::mjd2000)
        .def("mjd", &kep3::epoch::mjd)
        .def("jd", &kep3::epoch::jd)
        // now().
        .def_static("now", &kep3::epoch::now)
=======
        .def("mjd2000", &kep3::epoch::mjd2000, "Returns the Modified Julian Date 2000")
        .def("mjd", &kep3::epoch::mjd, "Returns the Modified Julian Date")
        .def("jd", &kep3::epoch::jd, "Returns the Julian Date")
>>>>>>> 77348c3a
        // comparison operators
        .def("__lt__", [](const kep3::epoch &ep1, const kep3::epoch &ep2) { return ep1 < ep2; })
        .def("__gt__", [](const kep3::epoch &ep1, const kep3::epoch &ep2) { return ep1 > ep2; })
        .def("__le__", [](const kep3::epoch &ep1, const kep3::epoch &ep2) { return ep1 <= ep2; })
        .def("__ge__", [](const kep3::epoch &ep1, const kep3::epoch &ep2) { return ep1 >= ep2; })
        .def("__eq__", [](const kep3::epoch &ep1, const kep3::epoch &ep2) { return ep1 == ep2; })
        .def("__ne__", [](const kep3::epoch &ep1, const kep3::epoch &ep2) { return ep1 != ep2; })
        // math
        .def("__add__",
             [](kep3::epoch ep, double dt) { return ep + std::chrono::duration<double, std::ratio<86400>>(dt); })
        .def("__add__", [](kep3::epoch ep, std::chrono::duration<double, std::ratio<1>> dt) { return ep + dt; })
        .def("__sub__",
             [](kep3::epoch ep, double dt) { return ep - std::chrono::duration<double, std::ratio<86400>>(dt); })
        .def("__sub__", [](kep3::epoch ep, std::chrono::duration<double, std::ratio<1>> dt) { return ep - dt; });

<<<<<<< HEAD
=======
    // Epoch related utils
    m.def("utc_now", &kep3::utc_now, "Returns a pykep.epoch with the current UTC date.");

>>>>>>> 77348c3a
    // Class planet (type erasure machinery here)
    py::class_<kep3::planet> planet_class(m, "planet", py::dynamic_attr{}, pykep::planet_docstring().c_str());
    // Expose extract.
    planet_class.def("_cpp_extract", &pykep::generic_cpp_extract<kep3::planet, kep3::udpla::keplerian>,
                     py::return_value_policy::reference_internal);
    // repr().
    planet_class.def("__repr__", &pykep::ostream_repr<kep3::planet>);
    // Copy and deepcopy.
    planet_class.def("__copy__", &pykep::generic_copy_wrapper<kep3::planet>);
    planet_class.def("__deepcopy__", &pykep::generic_deepcopy_wrapper<kep3::planet>);
    // UDPLA extraction for python stuff.
    planet_class.def("_py_extract", &pykep::generic_py_extract<kep3::planet>);
    // Pickle support.
    planet_class.def(
        py::pickle(&pykep::pickle_getstate_wrapper<kep3::planet>, &pykep::pickle_setstate_wrapper<kep3::planet>));
    // Planet methods.
    planet_class.def(
        "eph", [](const kep3::planet &pl, const kep3::epoch &ep) { return pl.eph(ep); }, py::arg("ep"));

#define PYKEP3_EXPOSE_PLANET_GETTER(name)                                                                              \
    planet_class.def(                                                                                                  \
        "get_" #name, [](const kep3::planet &pl) { return pl.get_##name(); },                                          \
        pykep::planet_get_##name##_docstring().c_str());

    PYKEP3_EXPOSE_PLANET_GETTER(name);
    PYKEP3_EXPOSE_PLANET_GETTER(extra_info);
    PYKEP3_EXPOSE_PLANET_GETTER(mu_central_body);
    PYKEP3_EXPOSE_PLANET_GETTER(mu_self);
    PYKEP3_EXPOSE_PLANET_GETTER(radius);
    PYKEP3_EXPOSE_PLANET_GETTER(safe_radius);

#undef PYKEP3_EXPOSE_PLANET_GETTER

    planet_class.def(
        "period", [](const kep3::planet &pl, const kep3::epoch &ep) { return pl.period(ep); },
        py::arg("ep") = kep3::epoch{}, pykep::planet_period_docstring().c_str());
    planet_class.def(
        "elements",
        [](const kep3::planet &pl, const kep3::epoch &ep, kep3::elements_type el_ty) { return pl.elements(ep, el_ty); },
        py::arg("ep") = kep3::epoch{}, py::arg("el_type") = kep3::elements_type::KEP_F,
        pykep::planet_elements_docstring().c_str());

    // We now expose the cpp udplas. They will also add a constructor and the extract machinery to the planet_class
    // UDPLA module
    auto udpla_module = m.def_submodule("udpla", "User defined planets that can construct a pykep.planet");
    pykep::expose_all_udplas(udpla_module, planet_class);

    // Finalize (this constructor must be the last one of planet_class: else overload will fail with all the others)
    planet_class.def(py::init([](const py::object &o) { return kep3::planet{pk::python_udpla(o)}; }), py::arg("udpla"));

    // Exposing the Lambert problem class
    py::class_<kep3::lambert_problem> lambert_problem(m, "lambert_problem", pykep::lambert_problem_docstring().c_str());
    lambert_problem
        .def(py::init<const std::array<double, 3> &, const std::array<double, 3> &, double, double, bool, unsigned>(),
             py::arg("rs") = std::array<double, 3>{{1., 0., 0}}, py::arg("rf") = std::array<double, 3>{{0., 1., 0}},
             py::arg("tof") = kep3::pi / 2, py::arg("mu") = 1., py::arg("cw") = false, py::arg("multi_revs") = 1)
        // repr().
        .def("__repr__", &pykep::ostream_repr<kep3::lambert_problem>)
        // Copy and deepcopy.
        .def("__copy__", &pykep::generic_copy_wrapper<kep3::lambert_problem>)
        .def("__deepcopy__", &pykep::generic_deepcopy_wrapper<kep3::lambert_problem>)
        // Pickle support.
        .def(py::pickle(&pykep::pickle_getstate_wrapper<kep3::lambert_problem>,
                        &pykep::pickle_setstate_wrapper<kep3::lambert_problem>))
        .def("get_vs", &kep3::lambert_problem::get_v0, "Returns the velocity at the first point.")
        .def("get_vf", &kep3::lambert_problem::get_v1, "Returns the velocity at the second point.")
        .def("get_rs", &kep3::lambert_problem::get_r0, "Returns the first point.")
        .def("get_rf", &kep3::lambert_problem::get_r1, "Returns the second point.")
        .def("get_tof", &kep3::lambert_problem::get_tof, "Returns the time of flight between the two points.")
        .def("get_mu", &kep3::lambert_problem::get_mu, "Returns the gravitational parameter of the attracting body.")
        .def("get_x", &kep3::lambert_problem::get_x, "Returns the Battin variable x along the time of flight curves.")
        .def("get_iters", &kep3::lambert_problem::get_iters, "Returns the number of iteration made.")
        .def("get_Nmax", &kep3::lambert_problem::get_Nmax, "Returns the maximum number of iterations allowed.");

    // Exposing propagators
    m.def(
        "propagate_lagrangian",
        [](const std::array<std::array<double, 3>, 2> &pos_vel, double dt, double mu) {
            auto retval = pos_vel;
            kep3::propagate_lagrangian(retval, dt, mu);
            return retval;
        },
        py::arg("rv") = std::array<std::array<double, 3>, 2>{{{1, 0, 0}, {0, 1, 0}}}, py::arg("dt") = kep3::pi / 2,
        py::arg("mu") = 1, pykep::propagate_lagrangian_docstring().c_str());
}<|MERGE_RESOLUTION|>--- conflicted
+++ resolved
@@ -152,18 +152,12 @@
         .def("__deepcopy__", &pykep::generic_deepcopy_wrapper<kep3::epoch>)
         // Pickle support.
         .def(py::pickle(&pykep::pickle_getstate_wrapper<kep3::epoch>, &pykep::pickle_setstate_wrapper<kep3::epoch>))
+        // now().
+        .def_static("now", &kep3::epoch::now, "Returns a pykep.epoch with the current UTC date.")
         // julian dates
-<<<<<<< HEAD
-        .def("mjd2000", &kep3::epoch::mjd2000)
-        .def("mjd", &kep3::epoch::mjd)
-        .def("jd", &kep3::epoch::jd)
-        // now().
-        .def_static("now", &kep3::epoch::now)
-=======
         .def("mjd2000", &kep3::epoch::mjd2000, "Returns the Modified Julian Date 2000")
         .def("mjd", &kep3::epoch::mjd, "Returns the Modified Julian Date")
         .def("jd", &kep3::epoch::jd, "Returns the Julian Date")
->>>>>>> 77348c3a
         // comparison operators
         .def("__lt__", [](const kep3::epoch &ep1, const kep3::epoch &ep2) { return ep1 < ep2; })
         .def("__gt__", [](const kep3::epoch &ep1, const kep3::epoch &ep2) { return ep1 > ep2; })
@@ -179,12 +173,6 @@
              [](kep3::epoch ep, double dt) { return ep - std::chrono::duration<double, std::ratio<86400>>(dt); })
         .def("__sub__", [](kep3::epoch ep, std::chrono::duration<double, std::ratio<1>> dt) { return ep - dt; });
 
-<<<<<<< HEAD
-=======
-    // Epoch related utils
-    m.def("utc_now", &kep3::utc_now, "Returns a pykep.epoch with the current UTC date.");
-
->>>>>>> 77348c3a
     // Class planet (type erasure machinery here)
     py::class_<kep3::planet> planet_class(m, "planet", py::dynamic_attr{}, pykep::planet_docstring().c_str());
     // Expose extract.
