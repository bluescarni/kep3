
// Copyright 2023, 2024 Dario Izzo (dario.izzo@gmail.com), Francesco Biscani
// (bluescarni@gmail.com)
//
// This file is part of the kep3 library.
//
// This Source Code Form is subject to the terms of the Mozilla
// Public License v. 2.0. If a copy of the MPL was not distributed
// with this file, You can obtain one at http://mozilla.org/MPL/2.0/.

#ifndef kep3_UDPLA_KEPLERIAN_H
#define kep3_UDPLA_KEPLERIAN_H

#include <array>
#include <utility>

#include <fmt/ostream.h>

#include <kep3/core_astro/constants.hpp>
#include <kep3/detail/visibility.hpp>
#include <kep3/epoch.hpp>
#include <kep3/planet.hpp>

namespace kep3::udpla {

class kep3_DLL_PUBLIC keplerian {

  kep3::epoch m_ref_epoch;
  std::string m_name;
  double m_mu_central_body;
  double m_mu_self;
  double m_radius;
<<<<<<< HEAD
=======
  double m_safe_radius;
  double m_period;
>>>>>>> e1f4f977
  bool m_ellipse;
  double m_safe_radius;
  std::array<std::array<double, 3>, 2> m_pos_vel_0;

  friend class boost::serialization::access;
  template <typename Archive> void serialize(Archive &ar, unsigned) {
    ar &m_ref_epoch;
    ar &m_name;
    ar &m_mu_central_body;
    ar &m_mu_self;
    ar &m_radius;
<<<<<<< HEAD
=======
    ar &m_safe_radius;
    ar &m_period;
>>>>>>> e1f4f977
    ar &m_ellipse;
    ar &m_safe_radius;
    ar &m_pos_vel_0;
  }

public:
  // NOTE: added_param contains mu_self, radius and safe_radius
  explicit keplerian(const epoch &ref_epoch, const std::array<double, 6> &par,
                     double mu_central_body = 1., std::string name = "Unknown",
<<<<<<< HEAD
                     std::array<double, 3> added_params = {-1., -1., -1.});
  explicit keplerian(const epoch &ref_epoch = kep3::epoch(),
=======
                     std::array<double, 3> added_params = {-1., -1., -1.}, kep3::elements_type el_t = kep3::elements_type::KEP_F);
  // Constructor from pos_vel
  explicit keplerian(const epoch &ref_epoch = kep3::epoch(0),
>>>>>>> e1f4f977
                     const std::array<std::array<double, 3>, 2> &pos_vel =
                         {{{1.0, 0.0, 0.0}, {0., 1.0, 0.0}}},
                     double mu_central_body = 1., std::string name = "Unknown",
                     std::array<double, 3> added_params = {-1., -1., -1.});
  // Mandatory UDPLA methods
  [[nodiscard]] std::array<std::array<double, 3>, 2> eph(const epoch &) const;

  // Optional UDPLA methods
  [[nodiscard]] std::string get_name() const;
  [[nodiscard]] double get_mu_central_body() const;
  [[nodiscard]] double get_mu_self() const;
  [[nodiscard]] double get_radius() const;
  [[nodiscard]] double get_safe_radius() const;
  [[nodiscard]] std::string get_extra_info() const;
  [[nodiscard]] double period(const kep3::epoch & = kep3::epoch()) const;

  // Other methods
  [[nodiscard]] kep3::epoch get_ref_epoch() const;
  [[nodiscard]] std::array<double, 6>
      elements(kep3::elements_type = kep3::elements_type::KEP_F) const;
};
kep3_DLL_PUBLIC std::ostream &operator<<(std::ostream &,
                                         const kep3::udpla::keplerian &);
} // namespace kep3::udpla

template <>
struct fmt::formatter<kep3::udpla::keplerian> : ostream_formatter {};
kep3_S11N_PLANET_EXPORT_KEY(kep3::udpla::keplerian);

#endif // kep3_EPOCH_H<|MERGE_RESOLUTION|>--- conflicted
+++ resolved
@@ -30,11 +30,9 @@
   double m_mu_central_body;
   double m_mu_self;
   double m_radius;
-<<<<<<< HEAD
-=======
   double m_safe_radius;
   double m_period;
->>>>>>> e1f4f977
+
   bool m_ellipse;
   double m_safe_radius;
   std::array<std::array<double, 3>, 2> m_pos_vel_0;
@@ -46,11 +44,8 @@
     ar &m_mu_central_body;
     ar &m_mu_self;
     ar &m_radius;
-<<<<<<< HEAD
-=======
     ar &m_safe_radius;
     ar &m_period;
->>>>>>> e1f4f977
     ar &m_ellipse;
     ar &m_safe_radius;
     ar &m_pos_vel_0;
@@ -60,14 +55,11 @@
   // NOTE: added_param contains mu_self, radius and safe_radius
   explicit keplerian(const epoch &ref_epoch, const std::array<double, 6> &par,
                      double mu_central_body = 1., std::string name = "Unknown",
-<<<<<<< HEAD
-                     std::array<double, 3> added_params = {-1., -1., -1.});
-  explicit keplerian(const epoch &ref_epoch = kep3::epoch(),
-=======
+
                      std::array<double, 3> added_params = {-1., -1., -1.}, kep3::elements_type el_t = kep3::elements_type::KEP_F);
   // Constructor from pos_vel
   explicit keplerian(const epoch &ref_epoch = kep3::epoch(0),
->>>>>>> e1f4f977
+
                      const std::array<std::array<double, 3>, 2> &pos_vel =
                          {{{1.0, 0.0, 0.0}, {0., 1.0, 0.0}}},
                      double mu_central_body = 1., std::string name = "Unknown",
